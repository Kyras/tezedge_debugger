version: "3"

services:
  
  rust-network:
    image: simplestakingcom/tezedge-debugger:v0.1.0
    build: .
    ports:
      # Node specific ports
      - "10300:4927"       # node WS port (required only for tezedge)
      - "10200:9732"       # node P2P port
      - "10100:18732"      # node RPC port
      # Debugger Ports must be specified on node service, because of debugger network_mode attaches
      # debugger's container to the node container, allowing it to analyze node's traffic
      - "10000:13031"      # debugger RPC port
      - "10001:13131/udp"  # debugger syslog port
    entrypoint: sleep inf
<<<<<<< HEAD
  cadvisor:
    image: gcr.io/google-containers/cadvisor:latest
    container_name: cadvisor
    command:
      - "--global_housekeeping_interval=1m"
      - "--housekeeping_interval=1m"
      - "--max_housekeeping_interval=1m"
      - "--application_metrics_count_limit=1"
    volumes:
      - /:/rootfs:ro
      - /var/run:/var/run:rw
      - /sys:/sys:ro
      - /var/lib/docker/:/var/lib/docker:ro
  builder:
    image: builder
    build:
      context: ./
      dockerfile: builder.dockerfile
    environment:
      - RUST_BACKTRACE=full
    volumes:
      - "rust-shared-data:/tmp/volume"
=======
    
>>>>>>> e76900e1
  rust-debugger:
    image: simplestakingcom/tezedge-debugger:v0.1.0
    build: .
    network_mode: "service:rust-network"
    environment:
      - RUST_BACKTRACE=1
      - SLACK_HOOKS_URL=https://hooks.slack.com/services/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
    volumes:
      - "rust-shared-data:/tmp/volume"
    entrypoint: ./tezedge-debugger
    depends_on:
      - cadvisor
      - builder
  rust-node:
    image: simplestakingcom/tezedge:v0.2.0
    entrypoint: sh -c "sleep 5 && /home/appuser/tezedge/docker/compose/tezedge.sh"
    network_mode: "service:rust-network"
    depends_on:
      - rust-debugger
    logging:
      # Produce syslogs instead of terminal logs
      driver: "syslog"
      options:
        # Send the logs to syslog (UDP only) server (running on debugger)
        syslog-address: "udp://0.0.0.0:10001"  # Port must match debugger syslog port in 'ports' section
        # Always in same RFC 5424 format (with microseconds precision)
        syslog-format: "rfc5424micro"
    volumes:
      - "rust-shared-data:/tmp/tezedge"

volumes:
  rust-shared-data:
    external: false<|MERGE_RESOLUTION|>--- conflicted
+++ resolved
@@ -15,7 +15,6 @@
       - "10000:13031"      # debugger RPC port
       - "10001:13131/udp"  # debugger syslog port
     entrypoint: sleep inf
-<<<<<<< HEAD
   cadvisor:
     image: gcr.io/google-containers/cadvisor:latest
     container_name: cadvisor
@@ -38,9 +37,7 @@
       - RUST_BACKTRACE=full
     volumes:
       - "rust-shared-data:/tmp/volume"
-=======
-    
->>>>>>> e76900e1
+
   rust-debugger:
     image: simplestakingcom/tezedge-debugger:v0.1.0
     build: .
@@ -54,6 +51,7 @@
     depends_on:
       - cadvisor
       - builder
+
   rust-node:
     image: simplestakingcom/tezedge:v0.2.0
     entrypoint: sh -c "sleep 5 && /home/appuser/tezedge/docker/compose/tezedge.sh"
